# src/schema_manager.py
import json
import logging
import os
from pathlib import Path

from pydantic import HttpUrl
<<<<<<< HEAD
from src.config import SourceConfig
from crawl4ai.content_filter_strategy import PruningContentFilter
from bs4 import BeautifulSoup
import requests, os, json
from pathlib import Path

from src.llm_wrapper import LlamaModel
from src.prompts.find_repeating import FindRepeating

GEMMA="google/gemma-3-27b-it"
LLAMA="meta/llama-3.2-90b-vision-instruct"
EPRI_URL="http://epr-ai-lno-p01.epri.com:8002"
=======
# Use relative imports for modules within the same package
from .config import SourceConfig
from crawl4ai import JsonCssExtractionStrategy, LLMConfig
from crawl4ai.content_filter_strategy import PruningContentFilter
from bs4 import BeautifulSoup
import requests

DEFAULT_QUERY="""
Generate a JSON schema (not the data!) using valid CSS selectors that will be used to select distinct course blocks from the given HTML.
Requirements:
- Output must be **valid JSON only** (no comments, no trailing commas).
- **Only** these keys are allowed at the top level: `"name"`, `"baseSelector"`, `"fields"`.
- **fields** are stored as an array with each field having the keys `"name"`, `"selector"`, and `"type"` with possible additional keys depending on type (i.e. attribute selectors for meta-data).
- Every course block will **ALWAYS** have the fields `"course_title"` and `"course_description"`
- A course block **MAY** contain `"course_code"`, but should only be included if it can be cleanly selected via its own CSS selector.
- The fields you may use are limited to exactly these **three** mentioned above.
**Exact JSON shape** (course_code included only if present and seperable):
{
  "name": "Course Block",
  "baseSelector": "<CSS selector, e.g. div.courseblock>",
  "fields": [
    { "name": "course_title",       "selector": "<CSS selector>", "type": "text" },
    { "name": "course_description", "selector": "<CSS selector>", "type": "text" },
    { "name": "course_code",        "selector": "<CSS selector>", "type": "text" }
  ]
}
"""
>>>>>>> 7e9b8ef9

async def generate_schema(
    source: SourceConfig,
) -> dict:
<<<<<<< HEAD
    schema, usage = await _generate_schema_from_llm(url=source.schema_url)
    return schema, usage

async def _generate_schema_from_llm(
    url: HttpUrl
=======
    """
    Generates a scraping schema using Google's Gemini model.
    """
    log = logging.getLogger(__name__)
    log.info(f"Generating schema for {source.name!r} from URL: {source.schema_url}")
    try:
        raw = _generate_schema_from_llm(url=str(source.schema_url))
        if isinstance(raw, str):
            if '```json' in raw:
                raw = raw.split('```json\n')[1].split('```')[0]
            schema = json.loads(raw)
        elif isinstance(raw, dict):
            schema = raw
        else:
            raise TypeError(f"Unexpected schema type from LLM: {type(raw)}")
        
        if "baseSelector" not in schema or "fields" not in schema:
            raise ValueError("Generated schema is missing 'baseSelector' or 'fields'")
        if not schema["baseSelector"] or not isinstance(schema["fields"], list):
             raise ValueError("Generated schema has invalid 'baseSelector' or 'fields'")

        log.info(f"Successfully generated schema for {source.name!r}")
        log.debug(f"Schema for {source.name!r}:\n{json.dumps(schema, indent=2)}")
        return schema
    except (json.JSONDecodeError, TypeError, ValueError) as e:
        log.error(f"Failed to generate or parse a valid schema for {source.name}: {e}")
        raise
    except Exception as e:
        log.error(f"An unexpected error occurred during schema generation for {source.name}: {e}")
        raise


def _generate_schema_from_llm(
    url: str,
    query=DEFAULT_QUERY
>>>>>>> 7e9b8ef9
) -> dict:
    """Helper function to perform the actual LLM call to Gemini."""
    page = requests.get(url).text
    soup = BeautifulSoup(page, "lxml")
    html_snippet = soup.encode_contents().decode() if soup else page
    pruner = PruningContentFilter(threshold=0.5)
    filtered_chunks = pruner.filter_content(html_snippet)
    html_for_schema = "\n".join(filtered_chunks)
<<<<<<< HEAD
    print(f"Characters in HTML for schema: {len(html_for_schema)}")


    course_prompt: FindRepeating = FindRepeating()
    course_prompt.set_role("You specialize in exacting structured course data from course catalog websites.")
    course_prompt.set_repeating_block("course block")
    course_prompt.set_required_fields(["course_title", "course_description"])
    course_prompt.set_optional_fields(["course_code"])
    course_prompt.explicit_fields = True
    course_prompt.set_target_html(html_for_schema)
    course_prompt.set_target_json_example(
        json.dumps([{
=======

    api_key = os.getenv("GOOGLE_API_KEY")
    if not api_key:
        raise ValueError("GOOGLE_API_KEY environment variable not set. It is required for Gemini.")

    # CORRECTED: The provider name for Gemini should be 'gemini/*' not 'google/*'
    llm_cfg = LLMConfig(
        provider="gemini/gemini-1.5-flash-latest",
        api_token=api_key,
        temprature=0.0
    )
    
    schema = JsonCssExtractionStrategy.generate_schema(
        html=html_for_schema,
        schema_type="CSS",
        query=query,
        target_json_example=json.dumps([{
>>>>>>> 7e9b8ef9
            "course_code": "BIOL 0280",
            "course_title": "Biochemistry",
            "course_description": "Lectures and recitation sections explore the structure and function of biological molecules, including proteins, nucleic acids, carbohydrates, and lipids. Topics include enzyme kinetics, metabolic pathways, and the molecular basis of genetic information."
        }], indent=2)
    )
    sys_prompt = course_prompt.build_sys_prompt()
    user_prompt = course_prompt.build_user_prompt()

    llm = LlamaModel(api_url=EPRI_URL)
    system_message = { "role": "system", "content": sys_prompt}
    user_message = {"role": "user", "content": user_prompt}

    response = llm.chat_completion(
        model=LLAMA,
        messages=[system_message, user_message],
        max_tokens=30000,
        temperature=0.0,
        response_format={
            "type": "json_object",
            "json_schema": {
                "name": "CourseExtractionSchema",
                "description": "Schema for extracting structured course data from course catalog websites.",
                "schema": {
                    "type": "object",
                    "properties": {
                        "name":          {"type": "string"},
                        "baseSelector":  {"type": "string"},
                        "fields": {
                            "type":     "array",
                            "items":    {"type": "object"}
                        }
                    },
                    "required": ["name", "baseSelector", "fields"]
                },
                "strict": True
            }
        }
    )

    content = response["choices"][0]["message"]["content"]
    usage   = response.get("usage", {})

    try:
        return json.loads(content), usage
    except json.JSONDecodeError as e:
        raise RuntimeError(f"Failed to parse schema JSON:\n{content}") from e
<|MERGE_RESOLUTION|>--- conflicted
+++ resolved
@@ -5,8 +5,8 @@
 from pathlib import Path
 
 from pydantic import HttpUrl
-<<<<<<< HEAD
 from src.config import SourceConfig
+from crawl4ai import JsonCssExtractionStrategy, LLMConfig
 from crawl4ai.content_filter_strategy import PruningContentFilter
 from bs4 import BeautifulSoup
 import requests, os, json
@@ -17,83 +17,19 @@
 
 GEMMA="google/gemma-3-27b-it"
 LLAMA="meta/llama-3.2-90b-vision-instruct"
-EPRI_URL="http://epr-ai-lno-p01.epri.com:8002"
-=======
-# Use relative imports for modules within the same package
-from .config import SourceConfig
-from crawl4ai import JsonCssExtractionStrategy, LLMConfig
-from crawl4ai.content_filter_strategy import PruningContentFilter
-from bs4 import BeautifulSoup
-import requests
+LLAMA_URL="http://epr-ai-lno-p01.epri.com:8002"
 
-DEFAULT_QUERY="""
-Generate a JSON schema (not the data!) using valid CSS selectors that will be used to select distinct course blocks from the given HTML.
-Requirements:
-- Output must be **valid JSON only** (no comments, no trailing commas).
-- **Only** these keys are allowed at the top level: `"name"`, `"baseSelector"`, `"fields"`.
-- **fields** are stored as an array with each field having the keys `"name"`, `"selector"`, and `"type"` with possible additional keys depending on type (i.e. attribute selectors for meta-data).
-- Every course block will **ALWAYS** have the fields `"course_title"` and `"course_description"`
-- A course block **MAY** contain `"course_code"`, but should only be included if it can be cleanly selected via its own CSS selector.
-- The fields you may use are limited to exactly these **three** mentioned above.
-**Exact JSON shape** (course_code included only if present and seperable):
-{
-  "name": "Course Block",
-  "baseSelector": "<CSS selector, e.g. div.courseblock>",
-  "fields": [
-    { "name": "course_title",       "selector": "<CSS selector>", "type": "text" },
-    { "name": "course_description", "selector": "<CSS selector>", "type": "text" },
-    { "name": "course_code",        "selector": "<CSS selector>", "type": "text" }
-  ]
-}
-"""
->>>>>>> 7e9b8ef9
 
 async def generate_schema(
     source: SourceConfig,
 ) -> dict:
-<<<<<<< HEAD
+    log = logging.getLogger(__name__)
     schema, usage = await _generate_schema_from_llm(url=source.schema_url)
+    log.info(f"Generated schema for {source.name!r}:\n{schema}")
     return schema, usage
 
-async def _generate_schema_from_llm(
-    url: HttpUrl
-=======
-    """
-    Generates a scraping schema using Google's Gemini model.
-    """
-    log = logging.getLogger(__name__)
-    log.info(f"Generating schema for {source.name!r} from URL: {source.schema_url}")
-    try:
-        raw = _generate_schema_from_llm(url=str(source.schema_url))
-        if isinstance(raw, str):
-            if '```json' in raw:
-                raw = raw.split('```json\n')[1].split('```')[0]
-            schema = json.loads(raw)
-        elif isinstance(raw, dict):
-            schema = raw
-        else:
-            raise TypeError(f"Unexpected schema type from LLM: {type(raw)}")
-        
-        if "baseSelector" not in schema or "fields" not in schema:
-            raise ValueError("Generated schema is missing 'baseSelector' or 'fields'")
-        if not schema["baseSelector"] or not isinstance(schema["fields"], list):
-             raise ValueError("Generated schema has invalid 'baseSelector' or 'fields'")
-
-        log.info(f"Successfully generated schema for {source.name!r}")
-        log.debug(f"Schema for {source.name!r}:\n{json.dumps(schema, indent=2)}")
-        return schema
-    except (json.JSONDecodeError, TypeError, ValueError) as e:
-        log.error(f"Failed to generate or parse a valid schema for {source.name}: {e}")
-        raise
-    except Exception as e:
-        log.error(f"An unexpected error occurred during schema generation for {source.name}: {e}")
-        raise
-
-
 def _generate_schema_from_llm(
-    url: str,
-    query=DEFAULT_QUERY
->>>>>>> 7e9b8ef9
+    url: HttpUrl,
 ) -> dict:
     """Helper function to perform the actual LLM call to Gemini."""
     page = requests.get(url).text
@@ -102,10 +38,8 @@
     pruner = PruningContentFilter(threshold=0.5)
     filtered_chunks = pruner.filter_content(html_snippet)
     html_for_schema = "\n".join(filtered_chunks)
-<<<<<<< HEAD
-    print(f"Characters in HTML for schema: {len(html_for_schema)}")
-
-
+    # log characters in the html before sending to LLM
+    
     course_prompt: FindRepeating = FindRepeating()
     course_prompt.set_role("You specialize in exacting structured course data from course catalog websites.")
     course_prompt.set_repeating_block("course block")
@@ -115,25 +49,6 @@
     course_prompt.set_target_html(html_for_schema)
     course_prompt.set_target_json_example(
         json.dumps([{
-=======
-
-    api_key = os.getenv("GOOGLE_API_KEY")
-    if not api_key:
-        raise ValueError("GOOGLE_API_KEY environment variable not set. It is required for Gemini.")
-
-    # CORRECTED: The provider name for Gemini should be 'gemini/*' not 'google/*'
-    llm_cfg = LLMConfig(
-        provider="gemini/gemini-1.5-flash-latest",
-        api_token=api_key,
-        temprature=0.0
-    )
-    
-    schema = JsonCssExtractionStrategy.generate_schema(
-        html=html_for_schema,
-        schema_type="CSS",
-        query=query,
-        target_json_example=json.dumps([{
->>>>>>> 7e9b8ef9
             "course_code": "BIOL 0280",
             "course_title": "Biochemistry",
             "course_description": "Lectures and recitation sections explore the structure and function of biological molecules, including proteins, nucleic acids, carbohydrates, and lipids. Topics include enzyme kinetics, metabolic pathways, and the molecular basis of genetic information."
@@ -142,7 +57,7 @@
     sys_prompt = course_prompt.build_sys_prompt()
     user_prompt = course_prompt.build_user_prompt()
 
-    llm = LlamaModel(api_url=EPRI_URL)
+    llm = LlamaModel(api_url=LLAMA_URL)
     system_message = { "role": "system", "content": sys_prompt}
     user_message = {"role": "user", "content": user_prompt}
 
